"""
Climate support for Duepi-evo base pellet stoves.

configuration.yaml

climate:
    - platform: duepi_evo
        name: Duepi Evo
        host: <IP_ADDRESS>
        port: 23
        scan_interval: 10
"""
import asyncio
import logging
from typing import Any, Dict, List, Optional

import aiohttp
import async_timeout
import socket
import voluptuous as vol

from homeassistant.components.climate.const import (
    CURRENT_HVAC_HEAT,
    CURRENT_HVAC_IDLE,
    CURRENT_HVAC_OFF,
    HVAC_MODE_HEAT,
    HVAC_MODE_OFF,
    SUPPORT_FAN_MODE,
    SUPPORT_TARGET_TEMPERATURE,
)
from homeassistant.const import (
    ATTR_TEMPERATURE,
    CONF_HOST,
    CONF_NAME,
    CONF_PORT,
    TEMP_CELSIUS,
)
from homeassistant.helpers.aiohttp_client import async_get_clientsession
import homeassistant.helpers.config_validation as cv

try:
    from homeassistant.components.climate import ClimateEntity, PLATFORM_SCHEMA
except ImportError:
    from homeassistant.components.climate import (
        ClimateDevice as ClimateEntity,
        PLATFORM_SCHEMA,
    )

_LOGGER = logging.getLogger(__name__)

SUPPORT_FLAGS = SUPPORT_TARGET_TEMPERATURE | SUPPORT_FAN_MODE
SUPPORT_MODES = [HVAC_MODE_HEAT, HVAC_MODE_OFF]

DEFAULT_NAME = "Duepi EVO"
DEFAULT_HOST = ""
DEFAULT_PORT = 23
DEFAULT_MIN_TEMP = 15.0
DEFAULT_MAX_TEMP = 30.0
CONF_MIN_TEMP = "min_temp"
CONF_MAX_TEMP = "max_temp"

PLATFORM_SCHEMA = PLATFORM_SCHEMA.extend(
    {
        vol.Required(CONF_HOST, default=DEFAULT_HOST): cv.string,
        vol.Optional(CONF_PORT, default=DEFAULT_PORT): cv.positive_int,
        vol.Optional(CONF_NAME, default=DEFAULT_NAME): cv.string,
        vol.Optional(CONF_MIN_TEMP, default=DEFAULT_MIN_TEMP): vol.Coerce(float),
        vol.Optional(CONF_MAX_TEMP, default=DEFAULT_MAX_TEMP): vol.Coerce(float),
    }
)

# constants
state_ack = 0x00000020
state_off = 0x00000020
state_start = 0x01000000
state_on = 0x02000000
state_clean = 0x04000000
state_cool = 0x08000000
state_eco = 0x10000000

get_status      = "\x1bRD90005f&"
get_temperature = "\x1bRD100057&"
get_setpoint    = "\x1bRC60005B&"
get_pelletspeed = "\x1bRD40005A&"
set_temperature = "\x1bRF2xx0yy&"
<<<<<<< HEAD
set_powerLevel  = "\x1bRF00x0yy&"
set_powerOff    = "\x1bRF000058&"
set_powerOn     = "\x1bRF00505D&"
=======
set_powerLevel = "\x1bRF00xx0yy&"
set_powerOff = "\x1bRF000058&"
set_powerOn = "\x1bRF001059&"
set_pelletcor = "\x1bRD50005B&"
set_extractcor = "\x1bRD50005B&"
set_augercor = "\x1bRD50005A&"
>>>>>>> b25dd8e0

async def async_setup_platform(hass, config, add_devices, discovery_info=None):
    """Setup the Duepi EVO"""
    session = async_get_clientsession(hass)
    add_devices([DuepiEvoDevice(session, config)], True)

class DuepiEvoDevice(ClimateEntity):
    """Representation of a DuepiEvoDevice."""

    def __init__(self, session, config) -> None:
        """Initialize the DuepiEvoDevice."""
        self._session = session
        self._name = config.get(CONF_NAME)
        self._host = config.get(CONF_HOST)
        self._port = config.get(CONF_PORT)
        self._min_temp = config.get(CONF_MIN_TEMP)
        self._max_temp = config.get(CONF_MAX_TEMP)
        self._current_temperature = None
        self._target_temperature = None
        self._heating = False
        self._burner_status = None
        self._hvac_mode = CURRENT_HVAC_OFF
        self._fan_mode = None
        self._fan_modes = ["1", "2", "3", "4", "5"]
        self._current_fan_mode = self._fan_mode

    @staticmethod
    async def get_data(self):
        """Get the data from the device"""
        try:
            with async_timeout.timeout(5):
                sock = socket.socket(socket.AF_INET, socket.SOCK_STREAM)
                sock.settimeout(3.0)
                sock.connect((self._host, self._port))

                # Get Burner status
                sock.send(get_status.encode())
                dataFromServer = sock.recv(10).decode()
                dataFromServer = dataFromServer[1:9]
                current_state = int(dataFromServer, 16)
                if state_start & current_state:
                    status = "Ignition starting"
                elif state_on & current_state:
                    status = "Flame On"
                elif state_eco & current_state:
                    status = "Eco Idle"
                elif state_cool & current_state:
                    status = "Cooling down"
                elif state_off & current_state:
                    status = "Off"
                else:
                    status = "Error"

                # Get Ambient temperature
                sock.send(get_temperature.encode())
                dataFromServer = sock.recv(10).decode()
                if len(dataFromServer) != 0:
                    current_temperature = int(dataFromServer[1:5], 16) / 10.0
                else:
                    current_temperature = 21.0

                # Get pellet speed
                sock.send(get_pelletspeed.encode())
                dataFromServer = sock.recv(10).decode()
                if len(dataFromServer) != 0:
                    fan_mode = int(dataFromServer[1:5], 16)
                else:
                    fan_mode = None
              
                sock.close()

        except asyncio.TimeoutError:
            _LOGGER.error("Error occurred while polling using host: %s", self._host)
            return None

        result = [status, current_temperature, fan_mode]
        _LOGGER.debug(
            "%s: Received burner: %s, Ambient temp: %s, Fan speed: %s",
            self._name,
            status,
            str(current_temperature),
            str(fan_mode)
        )
        return result

    @property
    def should_poll(self):
        """Polling needed for thermostat."""
        return True

    async def async_update(self) -> None:
        """Update local data with thermostat data."""
        data = await self.get_data(self)
        self._burner_status = data[0]
        self._current_temperature = data[1]
        self._fan_mode = data[2]

        self._heating = True
        self._hvac_mode = HVAC_MODE_HEAT
        if self._burner_status == "Off":
            self._heating = False
            self._hvac_mode = HVAC_MODE_OFF
        elif self._burner_status in ["Ignition starting", "Cooling down"]:
            self._heating = False
            self._hvac_mode = HVAC_MODE_HEAT

    @property
    def supported_features(self) -> int:
        """Return the list of supported features."""
        return SUPPORT_FLAGS

    @property
    def name(self) -> str:
        """Return the name of the thermostat."""
        return self._name

    @property
    def extra_state_attributes(self) -> Dict[str, Any]:
        """Return the current state of the burner."""
        return {"burner_status": self._burner_status}

    @property
    def temperature_unit(self) -> str:
        """Return the unit of measurement."""
        return TEMP_CELSIUS

    @property
    def current_temperature(self) -> Optional[float]:
        """Return the current temperature."""
        return self._current_temperature

    @property
    def target_temperature(self) -> Optional[float]:
        """Return the temperature we try to reach."""
        # Use environment temperature is set to None (bug)
        if self._target_temperature is None:
            self._target_temperature = int(self._current_temperature)
            _LOGGER.debug(
                "%s Setpoint unknown, using _current_temperature %s",
                self._name,
                str(self._target_temperature),
            )
        return self._target_temperature

    @property
    def min_temp(self) -> float:
        """Return the minimum temperature."""
        return self._min_temp

    @property
    def max_temp(self) -> float:
        """Return the maximum temperature."""
        return self._max_temp

    async def async_set_temperature(self, **kwargs) -> None:
        """Set target temperature."""
        target_temperature = kwargs.get(ATTR_TEMPERATURE)
        if target_temperature is None:
            return
        _LOGGER.debug(
            "%s: Set target temp to %s°C", self._name, str(target_temperature)
        )

        sock = socket.socket(socket.AF_INET, socket.SOCK_STREAM)
        sock.settimeout(3.0)
        sock.connect((self._host, self._port))
        setPointInt = int(target_temperature)
        codeHexStr = hex(setPointInt + 75)
        setPointHexStr = hex(setPointInt)
        # send RF2xx0yy
        data = set_temperature
        datayy = data.replace("yy", codeHexStr[2:4])
        dataxy = datayy.replace("xx", setPointHexStr[2:4])
        sock.send(dataxy.encode())
        dataFromServer = sock.recv(10).decode()
        dataFromServer = dataFromServer[1:9]
        current_state = int(dataFromServer, 16)
        if not (state_ack & current_state):
            _LOGGER.error(
                "%s: Unable to set target temp to %s°C",
                self._name,
                str(target_temperature),
            )
        sock.close()
        self._target_temperature = target_temperature

    @property
    def hvac_mode(self) -> str:
        """Return the current operation mode."""
        return self._hvac_mode

    @property
    def hvac_modes(self) -> List[str]:
        """Return the list of available hvac operation modes."""
        return SUPPORT_MODES

    @property
    def hvac_action(self) -> Optional[str]:
        """Return the current running hvac operation."""
        if self._burner_status in ["Ignition starting", "Eco Idle"]:
            return CURRENT_HVAC_IDLE
        elif self._heating:
            return CURRENT_HVAC_HEAT
        else:
            return CURRENT_HVAC_OFF

    async def async_set_hvac_mode(self, hvac_mode: str) -> None:
        """Set new target hvac mode."""
        _LOGGER.debug("%s: Set hvac mode to %s", self.name, str(hvac_mode))

        sock = socket.socket(socket.AF_INET, socket.SOCK_STREAM)
        sock.settimeout(3.0)
        sock.connect((self._host, self._port))
        if hvac_mode == "off":
            sock.send(set_powerOff.encode())
            dataFromServer = sock.recv(10).decode()
            dataFromServer = dataFromServer[1:9]
            current_state = int(dataFromServer, 16)
            if not (state_ack & current_state):
                _LOGGER.error(
                    "%s: unknown return value %s",
                    self.name,
                    dataFromServer,
                )
            self._hvac_mode = HVAC_MODE_OFF
        elif hvac_mode == "heat":
            sock.send(set_powerOn.encode())
            dataFromServer = sock.recv(10).decode()
            dataFromServer = dataFromServer[1:9]
            current_state = int(dataFromServer, 16)
            if not (state_ack & current_state):
                _LOGGER.error(
                    "%s: unknown return value %s",
                    self.name,
                    dataFromServer,
                )
            self._hvac_mode = HVAC_MODE_HEAT
        sock.close()

    @property
    def fan_mode(self):
        """Return the fan setting."""
        return self._current_fan_mode

    @property
    def fan_modes(self):
        """Return the list of available fan modes."""
        return self._fan_modes

    async def async_set_fan_mode(self, fan_mode: str) -> None:
        self._current_fan_mode = fan_mode
        _LOGGER.debug("%s setting fanSpeed to %s", self.name, str(fan_mode))

        fan_speed = int(fan_mode)
        sock = socket.socket(socket.AF_INET, socket.SOCK_STREAM)
        sock.settimeout(3.0)
        sock.connect((self._host, self._port))
        codeHexStr = hex(88 + fan_speed)
        data_yy = set_powerLevel.replace("yy", codeHexStr[2:4])
        powerlevelHexStr = hex(fan_speed)
        data_xx = data_yy.replace("xx", powerlevelHexStr[2:3])
        sock.send(data_xx.encode())
        dataFromServer = sock.recv(10).decode()
        dataFromServer = dataFromServer[1:9]
        current_state = int(dataFromServer, 16)
        if not (state_ack & current_state):
            _LOGGER.error(
                "%s: Unable to set fan mode to %s",
                self._name,
                str(fan_mode),
            )
        sock.close()<|MERGE_RESOLUTION|>--- conflicted
+++ resolved
@@ -83,18 +83,12 @@
 get_setpoint    = "\x1bRC60005B&"
 get_pelletspeed = "\x1bRD40005A&"
 set_temperature = "\x1bRF2xx0yy&"
-<<<<<<< HEAD
-set_powerLevel  = "\x1bRF00x0yy&"
-set_powerOff    = "\x1bRF000058&"
-set_powerOn     = "\x1bRF00505D&"
-=======
 set_powerLevel = "\x1bRF00xx0yy&"
 set_powerOff = "\x1bRF000058&"
 set_powerOn = "\x1bRF001059&"
 set_pelletcor = "\x1bRD50005B&"
 set_extractcor = "\x1bRD50005B&"
 set_augercor = "\x1bRD50005A&"
->>>>>>> b25dd8e0
 
 async def async_setup_platform(hass, config, add_devices, discovery_info=None):
     """Setup the Duepi EVO"""
